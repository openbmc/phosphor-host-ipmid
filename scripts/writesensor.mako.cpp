## This file is a template.  The comment below is emitted
## into the rendered file; feel free to edit this file.
// !!! WARNING: This is a GENERATED Code..Please do NOT Edit !!!
<%
interfaceDict = {}
sensorNameMaxLength = 16
%>\
%for key in sensorDict.keys():
<%
    sensor = sensorDict[key]
    serviceInterface = sensor["serviceInterface"]
    if serviceInterface == "org.freedesktop.DBus.Properties":
        updateFunc = "set::"
        getFunc = "get::"
    elif serviceInterface == "xyz.openbmc_project.Inventory.Manager":
        updateFunc = "notify::"
        getFunc = "inventory::get::"
    else:
        assert "Un-supported interface: " + serviceInterface
    endif
    if serviceInterface not in interfaceDict:
        interfaceDict[serviceInterface] = {}
        interfaceDict[serviceInterface]["updateFunc"] = updateFunc
        interfaceDict[serviceInterface]["getFunc"] = getFunc
%>\
% endfor

#include "sensordatahandler.hpp"

#include <ipmid/types.hpp>

namespace ipmi {
namespace sensor {

extern const IdInfoMap sensors = {
% for key in sensorDict.keys():
   % if key:
{${key},{
<%
       sensor = sensorDict[key]
       interfaces = sensor["interfaces"]
       path = sensor["path"]
       serviceInterface = sensor["serviceInterface"]
       sensorType = sensor["sensorType"]
       entityID = sensor.get("entityID", 0)
       instance = sensor.get("entityInstance", 0)
       readingType = sensor["sensorReadingType"]
       multiplier = sensor.get("multiplierM", 1)
       offsetB = sensor.get("offsetB", 0)
       bExp = sensor.get("bExp", 0)
       rExp = sensor.get("rExp", 0)
       sensorUnits1 = sensor.get("sensorUnits1", 0)
       unit = sensor.get("unit", "")
       scale = sensor.get("scale", 0)
       hasScale = "true" if "scale" in sensor.keys() else "false"
       valueReadingType = sensor["readingType"]
       updateFunc = interfaceDict[serviceInterface]["updateFunc"]
       updateFunc += sensor["readingType"]
       getFunc = interfaceDict[serviceInterface]["getFunc"]
       getFunc += sensor["readingType"]
       sensorName = sensor.get("sensorName", None)
       if sensorName:
           assert len(sensorName) <= sensorNameMaxLength, \
                   "sensor name '%s' is too long (%d bytes max)" % \
                   (sensorName, sensorNameMaxLength)
       else:
           sensorNameFunc = "get::" + sensor.get("sensorNamePattern",
                   "nameLeaf")

       if "readingAssertion" == valueReadingType or "readingData" == valueReadingType:
           for interface,properties in interfaces.items():
               for dbus_property,property_value in properties.items():
                   for offset,values in property_value["Offsets"].items():
                       valueType = values["type"]
           updateFunc = "set::" + valueReadingType + "<" + valueType + ">"
           getFunc = "get::" + valueReadingType + "<" + valueType + ">"
       sensorInterface = serviceInterface
       if serviceInterface == "org.freedesktop.DBus.Properties":
           sensorInterface = next(iter(interfaces))
       mutability = sensor.get("mutability", "Mutability::Read")
%>
<<<<<<< HEAD
        ${entityID},${instance},${sensorType},"${path}","${sensorInterface}",
        ${readingType},${multiplier},${offsetB},${bExp},
        ${offsetB * pow(10,bExp)}, ${rExp}, ${hasScale},${scale},${sensorUnits1},"${unit}",
        ${updateFunc},${getFunc},Mutability(${mutability}),${sensorNameFunc},{
=======
        .entityType = ${entityID},
        .instance = ${instance},
        .sensorType = ${sensorType},
        .sensorPath = "${path}",
        .sensorInterface = "${sensorInterface}",
        .sensorReadingType = ${readingType},
        .coefficientM = ${multiplier},
        .coefficientB = ${offsetB},
        .exponentB = ${bExp},
        .scaledOffset = ${offsetB * pow(10,bExp)},
        .exponentR = ${rExp},
        .hasScale = ${hasScale},
        .scale = ${scale},
        .unit = "${unit}",
        .updateFunc = ${updateFunc},
        .getFunc = ${getFunc},
        .mutability = Mutability(${mutability}),
    % if sensorName:
        .sensorName = "${sensorName}",
    % else:
        .sensorNameFunc = ${sensorNameFunc},
    % endif
        .propertyInterfaces = {
>>>>>>> be063232
    % for interface,properties in interfaces.items():
            {"${interface}",{
            % if properties:
                % for dbus_property,property_value in properties.items():
                    {"${dbus_property}",{
<%
try:
    preReq = property_value["Prereqs"]
except KeyError:
    preReq = dict()
%>\
                    {
                        % for preOffset,preValues in preReq.items():
                        { ${preOffset},{
                            % for name,value in preValues.items():
                                % if name == "type":
<%                              continue %>\
                                % endif
<%                          value = str(value).lower() %>\
                                ${value},
                            % endfor
                            }
                        },
                        % endfor
                    },
                    {
                    % for offset,values in property_value["Offsets"].items():
                        { ${offset},{
                            % if offset == 0xFF:
                                }},
<%                          continue %>\
                            % endif
<%                          valueType = values["type"] %>\
<%
try:
    skip = values["skipOn"]
    if skip == "assert":
        skipVal = "SkipAssertion::ASSERT"
    elif skip == "deassert":
        skipVal = "SkipAssertion::DEASSERT"
    else:
        assert "Unknown skip value " + str(skip)
except KeyError:
    skipVal = "SkipAssertion::NONE"
%>\
                                ${skipVal},
                        % for name,value in values.items():
                            % if name == "type" or name == "skipOn":
<%                          continue %>\
                            % endif
                            % if valueType == "string":
                            std::string("${value}"),
                            % elif valueType == "bool":
<%                         value = str(value).lower() %>\
                            ${value},
                            % else:
                            ${value},
                            % endif
                        % endfor
                            }
                        },
                    % endfor
                    }}},
                % endfor
            % endif
            }},
    % endfor
     },
}},
   % endif
% endfor
};

} // namespace sensor
} // namespace ipmi<|MERGE_RESOLUTION|>--- conflicted
+++ resolved
@@ -79,12 +79,6 @@
            sensorInterface = next(iter(interfaces))
        mutability = sensor.get("mutability", "Mutability::Read")
 %>
-<<<<<<< HEAD
-        ${entityID},${instance},${sensorType},"${path}","${sensorInterface}",
-        ${readingType},${multiplier},${offsetB},${bExp},
-        ${offsetB * pow(10,bExp)}, ${rExp}, ${hasScale},${scale},${sensorUnits1},"${unit}",
-        ${updateFunc},${getFunc},Mutability(${mutability}),${sensorNameFunc},{
-=======
         .entityType = ${entityID},
         .instance = ${instance},
         .sensorType = ${sensorType},
@@ -108,7 +102,6 @@
         .sensorNameFunc = ${sensorNameFunc},
     % endif
         .propertyInterfaces = {
->>>>>>> be063232
     % for interface,properties in interfaces.items():
             {"${interface}",{
             % if properties:
