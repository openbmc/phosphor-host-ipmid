/*
// Copyright (c) 2018 Intel Corporation
//
// Licensed under the Apache License, Version 2.0 (the "License");
// you may not use this file except in compliance with the License.
// You may obtain a copy of the License at
//
//      http://www.apache.org/licenses/LICENSE-2.0
//
// Unless required by applicable law or agreed to in writing, software
// distributed under the License is distributed on an "AS IS" BASIS,
// WITHOUT WARRANTIES OR CONDITIONS OF ANY KIND, either express or implied.
// See the License for the specific language governing permissions and
// limitations under the License.
*/

#include "channel_mgmt.hpp"

#include "apphandler.hpp"

#include <sys/stat.h>
#include <unistd.h>

#include <boost/interprocess/sync/scoped_lock.hpp>
#include <cerrno>
#include <exception>
#include <experimental/filesystem>
#include <fstream>
#include <phosphor-logging/log.hpp>
#include <sdbusplus/bus/match.hpp>
#include <sdbusplus/server/object.hpp>
#include <unordered_map>

namespace ipmi
{

using namespace phosphor::logging;

static constexpr const char* channelAccessDefaultFilename =
    "/usr/share/ipmi-providers/channel_access.json";
static constexpr const char* channelConfigDefaultFilename =
    "/usr/share/ipmi-providers/channel_config.json";
static constexpr const char* channelNvDataFilename =
    "/var/lib/ipmi/channel_access_nv.json";
static constexpr const char* channelVolatileDataFilename =
    "/run/ipmi/channel_access_volatile.json";

// TODO: Get the service name dynamically..
static constexpr const char* networkIntfServiceName =
    "xyz.openbmc_project.Network";
static constexpr const char* networkIntfObjectBasePath =
    "/xyz/openbmc_project/network";
static constexpr const char* networkChConfigIntfName =
    "xyz.openbmc_project.Channel.ChannelAccess";
static constexpr const char* privilegePropertyString = "MaxPrivilege";
static constexpr const char* dBusPropertiesInterface =
    "org.freedesktop.DBus.Properties";
static constexpr const char* propertiesChangedSignal = "PropertiesChanged";

// STRING DEFINES: Should sync with key's in JSON
static constexpr const char* nameString = "name";
static constexpr const char* isValidString = "is_valid";
static constexpr const char* activeSessionsString = "active_sessions";
static constexpr const char* maxTransferSizeString = "max_transfer_size";
static constexpr const char* channelInfoString = "channel_info";
static constexpr const char* mediumTypeString = "medium_type";
static constexpr const char* protocolTypeString = "protocol_type";
static constexpr const char* sessionSupportedString = "session_supported";
static constexpr const char* isIpmiString = "is_ipmi";
static constexpr const char* authTypeSupportedString = "auth_type_supported";
static constexpr const char* accessModeString = "access_mode";
static constexpr const char* userAuthDisabledString = "user_auth_disabled";
static constexpr const char* perMsgAuthDisabledString = "per_msg_auth_disabled";
static constexpr const char* alertingDisabledString = "alerting_disabled";
static constexpr const char* privLimitString = "priv_limit";
static constexpr const char* authTypeEnabledString = "auth_type_enabled";

// Default values
static constexpr const char* defaultChannelName = "RESERVED";
static constexpr const uint8_t defaultMediumType =
    static_cast<uint8_t>(EChannelMediumType::reserved);
static constexpr const uint8_t defaultProtocolType =
    static_cast<uint8_t>(EChannelProtocolType::reserved);
static constexpr const uint8_t defaultSessionSupported =
    static_cast<uint8_t>(EChannelSessSupported::none);
static constexpr const uint8_t defaultAuthType =
    static_cast<uint8_t>(EAuthType::none);
static constexpr const bool defaultIsIpmiState = false;
static constexpr size_t smallChannelSize = 64;

std::unique_ptr<sdbusplus::bus::match_t> chPropertiesSignal
    __attribute__((init_priority(101)));

// String mappings use in JSON config file
static std::unordered_map<std::string, EChannelMediumType> mediumTypeMap = {
    {"reserved", EChannelMediumType::reserved},
    {"ipmb", EChannelMediumType::ipmb},
    {"icmb-v1.0", EChannelMediumType::icmbV10},
    {"icmb-v0.9", EChannelMediumType::icmbV09},
    {"lan-802.3", EChannelMediumType::lan8032},
    {"serial", EChannelMediumType::serial},
    {"other-lan", EChannelMediumType::otherLan},
    {"pci-smbus", EChannelMediumType::pciSmbus},
    {"smbus-v1.0", EChannelMediumType::smbusV11},
    {"smbus-v2.0", EChannelMediumType::smbusV20},
    {"usb-1x", EChannelMediumType::usbV1x},
    {"usb-2x", EChannelMediumType::usbV2x},
    {"system-interface", EChannelMediumType::systemInterface},
    {"oem", EChannelMediumType::oem},
    {"unknown", EChannelMediumType::unknown}};

static std::unordered_map<EInterfaceIndex, std::string> interfaceMap = {
    {interfaceKCS, "SMS"},
    {interfaceLAN1, "eth0"},
    {interfaceUnknown, "unknown"}};

static std::unordered_map<std::string, EChannelProtocolType> protocolTypeMap = {
    {"na", EChannelProtocolType::na},
    {"ipmb-1.0", EChannelProtocolType::ipmbV10},
    {"icmb-2.0", EChannelProtocolType::icmbV11},
    {"reserved", EChannelProtocolType::reserved},
    {"ipmi-smbus", EChannelProtocolType::ipmiSmbus},
    {"kcs", EChannelProtocolType::kcs},
    {"smic", EChannelProtocolType::smic},
    {"bt-10", EChannelProtocolType::bt10},
    {"bt-15", EChannelProtocolType::bt15},
    {"tmode", EChannelProtocolType::tMode},
    {"oem", EChannelProtocolType::oem}};

static std::array<std::string, 4> accessModeList = {
    "disabled", "pre-boot", "always_available", "shared"};

static std::array<std::string, 4> sessionSupportList = {
    "session-less", "single-session", "multi-session", "session-based"};

static std::array<std::string, PRIVILEGE_OEM + 1> privList = {
    "priv-reserved", "priv-callback", "priv-user",
    "priv-operator", "priv-admin",    "priv-oem"};

std::string ChannelConfig::getChannelName(const uint8_t chNum)
{
    if (!isValidChannel(chNum))
    {
        log<level::ERR>("Invalid channel number.",
                        entry("ChannelID=%d", chNum));
        throw std::invalid_argument("Invalid channel number");
    }

    return channelData[chNum].chName;
}

int ChannelConfig::convertToChannelNumberFromChannelName(
    const std::string& chName)
{
    for (const auto& it : channelData)
    {
        if (it.chName == chName)
        {
            return it.chID;
        }
    }
    log<level::ERR>("Invalid channel name.",
                    entry("Channel=%s", chName.c_str()));
    throw std::invalid_argument("Invalid channel name");

    return -1;
}

std::string ChannelConfig::getChannelNameFromPath(const std::string& path)
{
    std::size_t pos = path.find(networkIntfObjectBasePath);
    if (pos == std::string::npos)
    {
        log<level::ERR>("Invalid interface path.",
                        entry("PATH=%s", path.c_str()));
        throw std::invalid_argument("Invalid interface path");
    }
    std::string chName =
        path.substr(pos + strlen(networkIntfObjectBasePath) + 1);
    return chName;
}

void ChannelConfig::processChAccessPropChange(
    const std::string& path, const DbusChObjProperties& chProperties)
{
    // Get interface name from path. ex: '/xyz/openbmc_project/network/eth0'
    std::string chName;
    try
    {
        chName = getChannelNameFromPath(path);
    }
    catch (const std::invalid_argument& e)
    {
        log<level::ERR>("Exception: ", entry("MSG=%s", e.what()));
        return;
    }

    // Get the MaxPrivilege property value from the signal
    std::string intfPrivStr;
    std::string propName;
    for (const auto& prop : chProperties)
    {
        if (prop.first == privilegePropertyString)
        {
            propName = privilegePropertyString;
            intfPrivStr = std::get<std::string>(prop.second);
            break;
        }
    }

    if (propName != privilegePropertyString)
    {
        log<level::ERR>("Unknown signal caught.");
        return;
    }

    if (intfPrivStr.empty())
    {
        log<level::ERR>("Invalid privilege string.",
                        entry("INTF=%s", chName.c_str()));
        return;
    }

    uint8_t intfPriv = 0;
    int chNum;
    try
    {
        intfPriv = static_cast<uint8_t>(convertToPrivLimitIndex(intfPrivStr));
        chNum = convertToChannelNumberFromChannelName(chName);
    }
    catch (const std::invalid_argument& e)
    {
        log<level::ERR>("Exception: ", entry("MSG=%s", e.what()));
        return;
    }

    boost::interprocess::scoped_lock<boost::interprocess::named_recursive_mutex>
        channelLock{*channelMutex};
    // skip updating the values, if this property change originated from IPMI.
    if (signalFlag & (1 << chNum))
    {
        signalFlag &= ~(1 << chNum);
        log<level::DEBUG>("Request originated from IPMI so ignoring signal");
        return;
    }

    // Update both volatile & Non-volatile, if there is mismatch.
    // as property change other than IPMI, has to update both volatile &
    // non-volatile data.
    checkAndReloadVolatileData();
    checkAndReloadNVData();
    if (channelData[chNum].chAccess.chNonVolatileData.privLimit != intfPriv)
    {
        // Update NV data
        channelData[chNum].chAccess.chNonVolatileData.privLimit = intfPriv;
        if (writeChannelPersistData() != 0)
        {
            log<level::ERR>("Failed to update the persist data file");
            return;
        }

        // Update Volatile data
        if (channelData[chNum].chAccess.chVolatileData.privLimit != intfPriv)
        {
            channelData[chNum].chAccess.chVolatileData.privLimit = intfPriv;
            if (writeChannelVolatileData() != 0)
            {
                log<level::ERR>("Failed to update the volatile data file");
                return;
            }
        }
    }

    return;
}

ChannelConfig& getChannelConfigObject()
{
    static ChannelConfig channelConfig;
    return channelConfig;
}

ChannelConfig::~ChannelConfig()
{
    if (signalHndlrObjectState)
    {
        chPropertiesSignal.reset();
        sigHndlrLock.unlock();
    }
}

ChannelConfig::ChannelConfig() : bus(ipmid_get_sd_bus_connection())
{
    std::ofstream mutexCleanUpFile;
    mutexCleanUpFile.open(ipmiChMutexCleanupLockFile,
                          std::ofstream::out | std::ofstream::app);
    if (!mutexCleanUpFile.good())
    {
        log<level::DEBUG>("Unable to open mutex cleanup file");
        return;
    }
    mutexCleanUpFile.close();
    mutexCleanupLock =
        boost::interprocess::file_lock(ipmiChMutexCleanupLockFile);
    if (mutexCleanupLock.try_lock())
    {
        boost::interprocess::named_recursive_mutex::remove(ipmiChannelMutex);
        channelMutex =
            std::make_unique<boost::interprocess::named_recursive_mutex>(
                boost::interprocess::open_or_create, ipmiChannelMutex);
        mutexCleanupLock.lock_sharable();
    }
    else
    {
        mutexCleanupLock.lock_sharable();
        channelMutex =
            std::make_unique<boost::interprocess::named_recursive_mutex>(
                boost::interprocess::open_or_create, ipmiChannelMutex);
    }

    initChannelPersistData();

    sigHndlrLock = boost::interprocess::file_lock(channelNvDataFilename);
    // Register it for single object and single process either netipimd /
    // host-ipmid
    if (chPropertiesSignal == nullptr && sigHndlrLock.try_lock())
    {
        log<level::DEBUG>("Registering channel signal handler.");
        chPropertiesSignal = std::make_unique<sdbusplus::bus::match_t>(
            bus,
            sdbusplus::bus::match::rules::path_namespace(
                networkIntfObjectBasePath) +
                sdbusplus::bus::match::rules::type::signal() +
                sdbusplus::bus::match::rules::member(propertiesChangedSignal) +
                sdbusplus::bus::match::rules::interface(
                    dBusPropertiesInterface) +
                sdbusplus::bus::match::rules::argN(0, networkChConfigIntfName),
            [&](sdbusplus::message::message& msg) {
                DbusChObjProperties props;
                std::string iface;
                std::string path = msg.get_path();
                msg.read(iface, props);
                processChAccessPropChange(path, props);
            });
        signalHndlrObjectState = true;
    }
}

bool ChannelConfig::isValidChannel(const uint8_t chNum)
{
    if (chNum > maxIpmiChannels)
    {
        log<level::DEBUG>("Invalid channel ID - Out of range");
        return false;
    }

    if (channelData[chNum].isChValid == false)
    {
        log<level::DEBUG>("Channel is not valid");
    }

    return channelData[chNum].isChValid;
}

EChannelSessSupported
    ChannelConfig::getChannelSessionSupport(const uint8_t chNum)
{
    EChannelSessSupported chSessSupport =
        (EChannelSessSupported)channelData[chNum].chInfo.sessionSupported;
    return chSessSupport;
}

bool ChannelConfig::isValidAuthType(const uint8_t chNum,
                                    const EAuthType& authType)
{
    if ((authType < EAuthType::md2) || (authType > EAuthType::oem))
    {
        log<level::DEBUG>("Invalid authentication type");
        return false;
    }

    uint8_t authTypeSupported = channelData[chNum].chInfo.authTypeSupported;
    if (!(authTypeSupported & (1 << static_cast<uint8_t>(authType))))
    {
        log<level::DEBUG>("Authentication type is not supported.");
        return false;
    }

    return true;
}

int ChannelConfig::getChannelActiveSessions(const uint8_t chNum)
{
    // TODO: TEMPORARY FIX
    // Channels active session count is managed separately
    // by monitoring channel session which includes LAN and
    // RAKP layer changes. This will be updated, once the
    // authentication part is implemented.
    return channelData[chNum].activeSessCount;
}

size_t ChannelConfig::getChannelMaxTransferSize(uint8_t chNum)
{
    return channelData[chNum].maxTransferSize;
}

ipmi_ret_t ChannelConfig::getChannelInfo(const uint8_t chNum,
                                         ChannelInfo& chInfo)
{
    if (!isValidChannel(chNum))
    {
        log<level::DEBUG>("Invalid channel");
        return IPMI_CC_INVALID_FIELD_REQUEST;
    }

    std::copy_n(reinterpret_cast<uint8_t*>(&channelData[chNum].chInfo),
                sizeof(channelData[chNum].chInfo),
                reinterpret_cast<uint8_t*>(&chInfo));

    return IPMI_CC_OK;
}

ipmi_ret_t ChannelConfig::getChannelAccessData(const uint8_t chNum,
                                               ChannelAccess& chAccessData)
{
    if (!isValidChannel(chNum))
    {
        log<level::DEBUG>("Invalid channel");
        return IPMI_CC_INVALID_FIELD_REQUEST;
    }

    if (getChannelSessionSupport(chNum) == EChannelSessSupported::none)
    {
        log<level::DEBUG>("Session-less channel doesn't have access data.");
        return IPMI_CC_ACTION_NOT_SUPPORTED_FOR_CHANNEL;
    }

    if (checkAndReloadVolatileData() != 0)
    {
        return IPMI_CC_UNSPECIFIED_ERROR;
    }

    std::copy_n(
        reinterpret_cast<uint8_t*>(&channelData[chNum].chAccess.chVolatileData),
        sizeof(channelData[chNum].chAccess.chVolatileData),
        reinterpret_cast<uint8_t*>(&chAccessData));

    return IPMI_CC_OK;
}

ipmi_ret_t
    ChannelConfig::setChannelAccessData(const uint8_t chNum,
                                        const ChannelAccess& chAccessData,
                                        const uint8_t setFlag)
{
    if (!isValidChannel(chNum))
    {
        log<level::DEBUG>("Invalid channel");
        return IPMI_CC_INVALID_FIELD_REQUEST;
    }

    if (getChannelSessionSupport(chNum) == EChannelSessSupported::none)
    {
        log<level::DEBUG>("Session-less channel doesn't have access data.");
        return IPMI_CC_ACTION_NOT_SUPPORTED_FOR_CHANNEL;
    }

    if (((setFlag & setAccessMode) &&
         (!isValidAccessMode(chAccessData.accessMode))) ||
        ((setFlag & setPrivLimit) &&
         (!isValidPrivLimit(chAccessData.privLimit))))
    {
        log<level::DEBUG>("Invalid access mode / privilege limit specified");
        return IPMI_CC_INVALID_FIELD_REQUEST;
    }

    boost::interprocess::scoped_lock<boost::interprocess::named_recursive_mutex>
        channelLock{*channelMutex};

    if (checkAndReloadVolatileData() != 0)
    {
        return IPMI_CC_UNSPECIFIED_ERROR;
    }

    if (setFlag & setAccessMode)
    {
        channelData[chNum].chAccess.chVolatileData.accessMode =
            chAccessData.accessMode;
    }
    if (setFlag & setUserAuthEnabled)
    {
        channelData[chNum].chAccess.chVolatileData.userAuthDisabled =
            chAccessData.userAuthDisabled;
    }
    if (setFlag & setMsgAuthEnabled)
    {
        channelData[chNum].chAccess.chVolatileData.perMsgAuthDisabled =
            chAccessData.perMsgAuthDisabled;
    }
    if (setFlag & setAlertingEnabled)
    {
        channelData[chNum].chAccess.chVolatileData.alertingDisabled =
            chAccessData.alertingDisabled;
    }
    if (setFlag & setPrivLimit)
    {
        channelData[chNum].chAccess.chVolatileData.privLimit =
            chAccessData.privLimit;
    }

    // Write Volatile data to file
    if (writeChannelVolatileData() != 0)
    {
        log<level::DEBUG>("Failed to update the channel volatile data");
        return IPMI_CC_UNSPECIFIED_ERROR;
    }
    return IPMI_CC_OK;
}

ipmi_ret_t
    ChannelConfig::getChannelAccessPersistData(const uint8_t chNum,
                                               ChannelAccess& chAccessData)
{
    if (!isValidChannel(chNum))
    {
        log<level::DEBUG>("Invalid channel");
        return IPMI_CC_INVALID_FIELD_REQUEST;
    }

    if (getChannelSessionSupport(chNum) == EChannelSessSupported::none)
    {
        log<level::DEBUG>("Session-less channel doesn't have access data.");
        return IPMI_CC_ACTION_NOT_SUPPORTED_FOR_CHANNEL;
    }

    if (checkAndReloadNVData() != 0)
    {
        return IPMI_CC_UNSPECIFIED_ERROR;
    }

    std::copy_n(reinterpret_cast<uint8_t*>(
                    &channelData[chNum].chAccess.chNonVolatileData),
                sizeof(channelData[chNum].chAccess.chNonVolatileData),
                reinterpret_cast<uint8_t*>(&chAccessData));

    return IPMI_CC_OK;
}

ipmi_ret_t ChannelConfig::setChannelAccessPersistData(
    const uint8_t chNum, const ChannelAccess& chAccessData,
    const uint8_t setFlag)
{
    if (!isValidChannel(chNum))
    {
        log<level::DEBUG>("Invalid channel");
        return IPMI_CC_INVALID_FIELD_REQUEST;
    }

    if (getChannelSessionSupport(chNum) == EChannelSessSupported::none)
    {
        log<level::DEBUG>("Session-less channel doesn't have access data.");
        return IPMI_CC_ACTION_NOT_SUPPORTED_FOR_CHANNEL;
    }

    if (((setFlag & setAccessMode) &&
         (!isValidAccessMode(chAccessData.accessMode))) ||
        ((setFlag & setPrivLimit) &&
         (!isValidPrivLimit(chAccessData.privLimit))))
    {
        log<level::DEBUG>("Invalid access mode / privilege limit specified");
        return IPMI_CC_INVALID_FIELD_REQUEST;
    }

    boost::interprocess::scoped_lock<boost::interprocess::named_recursive_mutex>
        channelLock{*channelMutex};

    if (checkAndReloadNVData() != 0)
    {
        return IPMI_CC_UNSPECIFIED_ERROR;
    }

    if (setFlag & setAccessMode)
    {
        channelData[chNum].chAccess.chNonVolatileData.accessMode =
            chAccessData.accessMode;
    }
    if (setFlag & setUserAuthEnabled)
    {
        channelData[chNum].chAccess.chNonVolatileData.userAuthDisabled =
            chAccessData.userAuthDisabled;
    }
    if (setFlag & setMsgAuthEnabled)
    {
        channelData[chNum].chAccess.chNonVolatileData.perMsgAuthDisabled =
            chAccessData.perMsgAuthDisabled;
    }
    if (setFlag & setAlertingEnabled)
    {
        channelData[chNum].chAccess.chNonVolatileData.alertingDisabled =
            chAccessData.alertingDisabled;
    }
    if (setFlag & setPrivLimit)
    {
<<<<<<< HEAD
=======
        // Send Update to network channel config interfaces over dbus
        std::string privStr = convertToPrivLimitString(chAccessData.privLimit);
        std::string networkIntfObj = std::string(networkIntfObjectBasePath) +
                                     "/" + channelData[chNum].chName;
        try
        {
            if (0 != setDbusProperty(networkIntfServiceName, networkIntfObj,
                                     networkChConfigIntfName,
                                     privilegePropertyString, privStr))
            {
                log<level::DEBUG>(
                    "Network interface does not exist",
                    entry("INTERFACE=%s", channelData[chNum].chName.c_str()));
                return IPMI_CC_UNSPECIFIED_ERROR;
            }
        }
        catch (const sdbusplus::exception::SdBusError& e)
        {
            log<level::ERR>("Exception: Network interface does not exist");
            return IPMI_CC_INVALID_FIELD_REQUEST;
        }
        signalFlag |= (1 << chNum);
>>>>>>> 4d22640a
        channelData[chNum].chAccess.chNonVolatileData.privLimit =
            chAccessData.privLimit;
    }

    // Write persistent data to file
    if (writeChannelPersistData() != 0)
    {
        log<level::DEBUG>("Failed to update the presist data file");
        return IPMI_CC_UNSPECIFIED_ERROR;
    }
    return IPMI_CC_OK;
}

ipmi_ret_t
    ChannelConfig::getChannelAuthTypeSupported(const uint8_t chNum,
                                               uint8_t& authTypeSupported)
{
    if (!isValidChannel(chNum))
    {
        log<level::DEBUG>("Invalid channel");
        return IPMI_CC_INVALID_FIELD_REQUEST;
    }

    authTypeSupported = channelData[chNum].chInfo.authTypeSupported;
    return IPMI_CC_OK;
}

ipmi_ret_t ChannelConfig::getChannelEnabledAuthType(const uint8_t chNum,
                                                    const uint8_t priv,
                                                    EAuthType& authType)
{
    if (!isValidChannel(chNum))
    {
        log<level::DEBUG>("Invalid channel");
        return IPMI_CC_INVALID_FIELD_REQUEST;
    }

    if (getChannelSessionSupport(chNum) == EChannelSessSupported::none)
    {
        log<level::DEBUG>("Sessionless channel doesn't have access data.");
        return IPMI_CC_INVALID_FIELD_REQUEST;
    }

    if (!isValidPrivLimit(priv))
    {
        log<level::DEBUG>("Invalid privilege specified.");
        return IPMI_CC_INVALID_FIELD_REQUEST;
    }

    // TODO: Hardcoded for now. Need to implement.
    authType = EAuthType::none;

    return IPMI_CC_OK;
}

std::time_t ChannelConfig::getUpdatedFileTime(const std::string& fileName)
{
    struct stat fileStat;
    if (stat(fileName.c_str(), &fileStat) != 0)
    {
        log<level::DEBUG>("Error in getting last updated time stamp");
        return -EIO;
    }
    return fileStat.st_mtime;
}

EChannelAccessMode
    ChannelConfig::convertToAccessModeIndex(const std::string& mode)
{
    auto iter = std::find(accessModeList.begin(), accessModeList.end(), mode);
    if (iter == accessModeList.end())
    {
        log<level::ERR>("Invalid access mode.",
                        entry("MODE_STR=%s", mode.c_str()));
        throw std::invalid_argument("Invalid access mode.");
    }

    return static_cast<EChannelAccessMode>(
        std::distance(accessModeList.begin(), iter));
}

std::string ChannelConfig::convertToAccessModeString(const uint8_t value)
{
    if (accessModeList.size() <= value)
    {
        log<level::ERR>("Invalid access mode.", entry("MODE_IDX=%d", value));
        throw std::invalid_argument("Invalid access mode.");
    }

    return accessModeList.at(value);
}

CommandPrivilege
    ChannelConfig::convertToPrivLimitIndex(const std::string& value)
{
    auto iter = std::find(privList.begin(), privList.end(), value);
    if (iter == privList.end())
    {
        log<level::ERR>("Invalid privilege.",
                        entry("PRIV_STR=%s", value.c_str()));
        throw std::invalid_argument("Invalid privilege.");
    }

    return static_cast<CommandPrivilege>(std::distance(privList.begin(), iter));
}

std::string ChannelConfig::convertToPrivLimitString(const uint8_t value)
{
    if (privList.size() <= value)
    {
        log<level::ERR>("Invalid privilege.", entry("PRIV_IDX=%d", value));
        throw std::invalid_argument("Invalid privilege.");
    }

    return privList.at(value);
}

EChannelSessSupported
    ChannelConfig::convertToSessionSupportIndex(const std::string& value)
{
    auto iter =
        std::find(sessionSupportList.begin(), sessionSupportList.end(), value);
    if (iter == sessionSupportList.end())
    {
        log<level::ERR>("Invalid session supported.",
                        entry("SESS_STR=%s", value.c_str()));
        throw std::invalid_argument("Invalid session supported.");
    }

    return static_cast<EChannelSessSupported>(
        std::distance(sessionSupportList.begin(), iter));
}

EChannelMediumType
    ChannelConfig::convertToMediumTypeIndex(const std::string& value)
{
    std::unordered_map<std::string, EChannelMediumType>::iterator it =
        mediumTypeMap.find(value);
    if (it == mediumTypeMap.end())
    {
        log<level::ERR>("Invalid medium type.",
                        entry("MEDIUM_STR=%s", value.c_str()));
        throw std::invalid_argument("Invalid medium type.");
    }

    return static_cast<EChannelMediumType>(it->second);
}

EChannelProtocolType
    ChannelConfig::convertToProtocolTypeIndex(const std::string& value)
{
    std::unordered_map<std::string, EChannelProtocolType>::iterator it =
        protocolTypeMap.find(value);
    if (it == protocolTypeMap.end())
    {
        log<level::ERR>("Invalid protocol type.",
                        entry("PROTO_STR=%s", value.c_str()));
        throw std::invalid_argument("Invalid protocol type.");
    }

    return static_cast<EChannelProtocolType>(it->second);
}

Json ChannelConfig::readJsonFile(const std::string& configFile)
{
    std::ifstream jsonFile(configFile);
    if (!jsonFile.good())
    {
        log<level::INFO>("JSON file not found",
                         entry("FILE_NAME=%s", configFile.c_str()));
        return nullptr;
    }

    Json data = nullptr;
    try
    {
        data = Json::parse(jsonFile, nullptr, false);
    }
    catch (Json::parse_error& e)
    {
        log<level::DEBUG>("Corrupted channel config.",
                          entry("MSG=%s", e.what()));
        throw std::runtime_error("Corrupted channel config file");
    }

    return data;
}

int ChannelConfig::writeJsonFile(const std::string& configFile,
                                 const Json& jsonData)
{
    const std::string tmpFile = configFile + "_tmp";
    int fd = open(tmpFile.c_str(), O_CREAT | O_WRONLY | O_TRUNC | O_SYNC,
                  S_IRUSR | S_IWUSR | S_IRGRP | S_IROTH);
    if (fd < 0)
    {
        log<level::ERR>("Error in creating json file",
                        entry("FILE_NAME = %s", tmpFile.c_str()));
        return -EIO;
    }
    const auto& writeData = jsonData.dump();
    if (write(fd, writeData.c_str(), writeData.size()) !=
        static_cast<ssize_t>(writeData.size()))
    {
        close(fd);
        log<level::ERR>("Error in writing configuration file",
                        entry("FILE_NAME = %s", tmpFile.c_str()));
        return -EIO;
    }
    close(fd);

    if (std::rename(tmpFile.c_str(), configFile.c_str()) != 0)
    {
        log<level::ERR>("Error in renaming temporary data file",
                        entry("FILE_NAME = %s", tmpFile.c_str()));
        return -EIO;
    }

    return 0;
}

void ChannelConfig::setDefaultChannelConfig(const uint8_t chNum,
                                            const std::string& chName)
{
    channelData[chNum].chName = chName;
    channelData[chNum].chID = chNum;
    channelData[chNum].isChValid = false;
    channelData[chNum].activeSessCount = 0;

    channelData[chNum].chInfo.mediumType = defaultMediumType;
    channelData[chNum].chInfo.protocolType = defaultProtocolType;
    channelData[chNum].chInfo.sessionSupported = defaultSessionSupported;
    channelData[chNum].chInfo.isIpmi = defaultIsIpmiState;
    channelData[chNum].chInfo.authTypeSupported = defaultAuthType;
}

int ChannelConfig::loadChannelConfig()
{
    boost::interprocess::scoped_lock<boost::interprocess::named_recursive_mutex>
        channelLock{*channelMutex};

    Json data = readJsonFile(channelConfigDefaultFilename);
    if (data.empty())
    {
        log<level::DEBUG>("Error in opening IPMI Channel data file");
        return -EIO;
    }

    channelData.fill(ChannelProperties{});

    for (int chNum = 0; chNum < maxIpmiChannels; chNum++)
    {
        try
        {
            std::string chKey = std::to_string(chNum);
            Json jsonChData = data[chKey].get<Json>();
            if (jsonChData.is_null())
            {
                log<level::WARNING>(
                    "Channel not configured so loading default.",
                    entry("CHANNEL_NUM=%d", chNum));
                // If user didn't want to configure specific channel (say
                // reserved channel), then load that index with default values.
                setDefaultChannelConfig(chNum, defaultChannelName);
                continue;
            }
            Json jsonChInfo = jsonChData[channelInfoString].get<Json>();
            if (jsonChInfo.is_null())
            {
                log<level::ERR>("Invalid/corrupted channel config file");
                return -EBADMSG;
            }

            ChannelProperties& chData = channelData[chNum];
            chData.chName = jsonChData[nameString].get<std::string>();
            chData.chID = chNum;
            chData.isChValid = jsonChData[isValidString].get<bool>();
            chData.activeSessCount = jsonChData.value(activeSessionsString, 0);
            chData.maxTransferSize =
                jsonChData.value(maxTransferSizeString, smallChannelSize);
            std::string medTypeStr =
                jsonChInfo[mediumTypeString].get<std::string>();
            chData.chInfo.mediumType =
                static_cast<uint8_t>(convertToMediumTypeIndex(medTypeStr));
            std::string protoTypeStr =
                jsonChInfo[protocolTypeString].get<std::string>();
            chData.chInfo.protocolType =
                static_cast<uint8_t>(convertToProtocolTypeIndex(protoTypeStr));
            std::string sessStr =
                jsonChInfo[sessionSupportedString].get<std::string>();
            chData.chInfo.sessionSupported =
                static_cast<uint8_t>(convertToSessionSupportIndex(sessStr));
            chData.chInfo.isIpmi = jsonChInfo[isIpmiString].get<bool>();
            chData.chInfo.authTypeSupported = defaultAuthType;
        }
        catch (const Json::exception& e)
        {
            log<level::DEBUG>("Json Exception caught.",
                              entry("MSG=%s", e.what()));
            return -EBADMSG;
        }
        catch (const std::invalid_argument& e)
        {
            log<level::ERR>("Corrupted config.", entry("MSG=%s", e.what()));
            return -EBADMSG;
        }
    }

    return 0;
}

int ChannelConfig::readChannelVolatileData()
{
    boost::interprocess::scoped_lock<boost::interprocess::named_recursive_mutex>
        channelLock{*channelMutex};

    Json data = readJsonFile(channelVolatileDataFilename);
    if (data == nullptr)
    {
        log<level::DEBUG>("Error in opening IPMI Channel data file");
        return -EIO;
    }
    try
    {
        // Fill in global structure
        for (auto it = data.begin(); it != data.end(); ++it)
        {
            std::string chKey = it.key();
            uint8_t chNum = std::stoi(chKey, nullptr, 10);
            if ((chNum < 0) || (chNum > maxIpmiChannels))
            {
                log<level::DEBUG>(
                    "Invalid channel access entry in config file");
                throw std::out_of_range("Out of range - channel number");
            }
            Json jsonChData = it.value();
            if (!jsonChData.is_null())
            {
                std::string accModeStr =
                    jsonChData[accessModeString].get<std::string>();
                channelData[chNum].chAccess.chVolatileData.accessMode =
                    static_cast<uint8_t>(convertToAccessModeIndex(accModeStr));
                channelData[chNum].chAccess.chVolatileData.userAuthDisabled =
                    jsonChData[userAuthDisabledString].get<bool>();
                channelData[chNum].chAccess.chVolatileData.perMsgAuthDisabled =
                    jsonChData[perMsgAuthDisabledString].get<bool>();
                channelData[chNum].chAccess.chVolatileData.alertingDisabled =
                    jsonChData[alertingDisabledString].get<bool>();
                std::string privStr =
                    jsonChData[privLimitString].get<std::string>();
                channelData[chNum].chAccess.chVolatileData.privLimit =
                    static_cast<uint8_t>(convertToPrivLimitIndex(privStr));
            }
            else
            {
                log<level::ERR>(
                    "Invalid/corrupted volatile channel access file",
                    entry("FILE=%s", channelVolatileDataFilename));
                throw std::runtime_error(
                    "Corrupted volatile channel access file");
            }
        }
    }
    catch (const Json::exception& e)
    {
        log<level::DEBUG>("Json Exception caught.", entry("MSG=%s", e.what()));
        throw std::runtime_error("Corrupted volatile channel access file");
    }
    catch (const std::invalid_argument& e)
    {
        log<level::ERR>("Corrupted config.", entry("MSG=%s", e.what()));
        throw std::runtime_error("Corrupted volatile channel access file");
    }

    // Update the timestamp
    voltFileLastUpdatedTime = getUpdatedFileTime(channelVolatileDataFilename);
    return 0;
}

int ChannelConfig::readChannelPersistData()
{
    boost::interprocess::scoped_lock<boost::interprocess::named_recursive_mutex>
        channelLock{*channelMutex};

    Json data = readJsonFile(channelNvDataFilename);
    if (data == nullptr)
    {
        log<level::DEBUG>("Error in opening IPMI Channel data file");
        return -EIO;
    }
    try
    {
        // Fill in global structure
        for (auto it = data.begin(); it != data.end(); ++it)
        {
            std::string chKey = it.key();
            uint8_t chNum = std::stoi(chKey, nullptr, 10);
            if ((chNum < 0) || (chNum > maxIpmiChannels))
            {
                log<level::DEBUG>(
                    "Invalid channel access entry in config file");
                throw std::out_of_range("Out of range - channel number");
            }
            Json jsonChData = it.value();
            if (!jsonChData.is_null())
            {
                std::string accModeStr =
                    jsonChData[accessModeString].get<std::string>();
                channelData[chNum].chAccess.chNonVolatileData.accessMode =
                    static_cast<uint8_t>(convertToAccessModeIndex(accModeStr));
                channelData[chNum].chAccess.chNonVolatileData.userAuthDisabled =
                    jsonChData[userAuthDisabledString].get<bool>();
                channelData[chNum]
                    .chAccess.chNonVolatileData.perMsgAuthDisabled =
                    jsonChData[perMsgAuthDisabledString].get<bool>();
                channelData[chNum].chAccess.chNonVolatileData.alertingDisabled =
                    jsonChData[alertingDisabledString].get<bool>();
                std::string privStr =
                    jsonChData[privLimitString].get<std::string>();
                channelData[chNum].chAccess.chNonVolatileData.privLimit =
                    static_cast<uint8_t>(convertToPrivLimitIndex(privStr));
            }
            else
            {
                log<level::ERR>("Invalid/corrupted nv channel access file",
                                entry("FILE=%s", channelNvDataFilename));
                throw std::runtime_error("Corrupted nv channel access file");
            }
        }
    }
    catch (const Json::exception& e)
    {
        log<level::DEBUG>("Json Exception caught.", entry("MSG=%s", e.what()));
        throw std::runtime_error("Corrupted nv channel access file");
    }
    catch (const std::invalid_argument& e)
    {
        log<level::ERR>("Corrupted config.", entry("MSG=%s", e.what()));
        throw std::runtime_error("Corrupted nv channel access file");
    }

    // Update the timestamp
    nvFileLastUpdatedTime = getUpdatedFileTime(channelNvDataFilename);
    return 0;
}

int ChannelConfig::writeChannelVolatileData()
{
    boost::interprocess::scoped_lock<boost::interprocess::named_recursive_mutex>
        channelLock{*channelMutex};
    Json outData;

    try
    {
        for (uint8_t chNum = 0; chNum < maxIpmiChannels; chNum++)
        {
            if (getChannelSessionSupport(chNum) != EChannelSessSupported::none)
            {
                Json jsonObj;
                std::string chKey = std::to_string(chNum);
                std::string accModeStr = convertToAccessModeString(
                    channelData[chNum].chAccess.chVolatileData.accessMode);
                jsonObj[accessModeString] = accModeStr;
                jsonObj[userAuthDisabledString] =
                    channelData[chNum].chAccess.chVolatileData.userAuthDisabled;
                jsonObj[perMsgAuthDisabledString] =
                    channelData[chNum]
                        .chAccess.chVolatileData.perMsgAuthDisabled;
                jsonObj[alertingDisabledString] =
                    channelData[chNum].chAccess.chVolatileData.alertingDisabled;
                std::string privStr = convertToPrivLimitString(
                    channelData[chNum].chAccess.chVolatileData.privLimit);
                jsonObj[privLimitString] = privStr;

                outData[chKey] = jsonObj;
            }
        }
    }
    catch (const std::invalid_argument& e)
    {
        log<level::ERR>("Corrupted config.", entry("MSG=%s", e.what()));
        return -EINVAL;
    }

    if (writeJsonFile(channelVolatileDataFilename, outData) != 0)
    {
        log<level::DEBUG>("Error in write JSON data to file");
        return -EIO;
    }

    // Update the timestamp
    voltFileLastUpdatedTime = getUpdatedFileTime(channelVolatileDataFilename);
    return 0;
}

int ChannelConfig::writeChannelPersistData()
{
    boost::interprocess::scoped_lock<boost::interprocess::named_recursive_mutex>
        channelLock{*channelMutex};
    Json outData;

    try
    {
        for (uint8_t chNum = 0; chNum < maxIpmiChannels; chNum++)
        {
            if (getChannelSessionSupport(chNum) != EChannelSessSupported::none)
            {
                Json jsonObj;
                std::string chKey = std::to_string(chNum);
                std::string accModeStr = convertToAccessModeString(
                    channelData[chNum].chAccess.chNonVolatileData.accessMode);
                jsonObj[accessModeString] = accModeStr;
                jsonObj[userAuthDisabledString] =
                    channelData[chNum]
                        .chAccess.chNonVolatileData.userAuthDisabled;
                jsonObj[perMsgAuthDisabledString] =
                    channelData[chNum]
                        .chAccess.chNonVolatileData.perMsgAuthDisabled;
                jsonObj[alertingDisabledString] =
                    channelData[chNum]
                        .chAccess.chNonVolatileData.alertingDisabled;
                std::string privStr = convertToPrivLimitString(
                    channelData[chNum].chAccess.chNonVolatileData.privLimit);
                jsonObj[privLimitString] = privStr;

                outData[chKey] = jsonObj;
            }
        }
    }
    catch (const std::invalid_argument& e)
    {
        log<level::ERR>("Corrupted config.", entry("MSG=%s", e.what()));
        return -EINVAL;
    }

    if (writeJsonFile(channelNvDataFilename, outData) != 0)
    {
        log<level::DEBUG>("Error in write JSON data to file");
        return -EIO;
    }

    // Update the timestamp
    nvFileLastUpdatedTime = getUpdatedFileTime(channelNvDataFilename);
    return 0;
}

int ChannelConfig::checkAndReloadNVData()
{
    std::time_t updateTime = getUpdatedFileTime(channelNvDataFilename);
    int ret = 0;
    if (updateTime != nvFileLastUpdatedTime || updateTime == -EIO)
    {
        try
        {
            ret = readChannelPersistData();
        }
        catch (const std::exception& e)
        {
            log<level::ERR>("Exception caught in readChannelPersistData.",
                            entry("MSG=%s", e.what()));
            ret = -EIO;
        }
    }
    return ret;
}

int ChannelConfig::checkAndReloadVolatileData()
{
    std::time_t updateTime = getUpdatedFileTime(channelVolatileDataFilename);
    int ret = 0;
    if (updateTime != voltFileLastUpdatedTime || updateTime == -EIO)
    {
        try
        {
            ret = readChannelVolatileData();
        }
        catch (const std::exception& e)
        {
            log<level::ERR>("Exception caught in readChannelVolatileData.",
                            entry("MSG=%s", e.what()));
            ret = -EIO;
        }
    }
    return ret;
}

int ChannelConfig::setDbusProperty(const std::string& service,
                                   const std::string& objPath,
                                   const std::string& interface,
                                   const std::string& property,
                                   const DbusVariant& value)
{
    try
    {
        auto method =
            bus.new_method_call(service.c_str(), objPath.c_str(),
                                "org.freedesktop.DBus.Properties", "Set");

        method.append(interface, property, value);

        auto reply = bus.call(method);
    }
    catch (const sdbusplus::exception::SdBusError& e)
    {
        log<level::DEBUG>("set-property failed",
                          entry("SERVICE=%s", service.c_str()),
                          entry("OBJPATH=%s", objPath.c_str()),
                          entry("INTERFACE=%s", interface.c_str()),
                          entry("PROP=%s", property.c_str()));
        return -EIO;
    }

    return 0;
}

int ChannelConfig::getDbusProperty(const std::string& service,
                                   const std::string& objPath,
                                   const std::string& interface,
                                   const std::string& property,
                                   DbusVariant& value)
{
    try
    {
        auto method =
            bus.new_method_call(service.c_str(), objPath.c_str(),
                                "org.freedesktop.DBus.Properties", "Get");

        method.append(interface, property);

        auto reply = bus.call(method);
        reply.read(value);
    }
    catch (const sdbusplus::exception::SdBusError& e)
    {
        log<level::DEBUG>("get-property failed",
                          entry("SERVICE=%s", service.c_str()),
                          entry("OBJPATH=%s", objPath.c_str()),
                          entry("INTERFACE=%s", interface.c_str()),
                          entry("PROP=%s", property.c_str()));
        return -EIO;
    }
    return 0;
}

int ChannelConfig::syncNetworkChannelConfig()
{
    boost::interprocess::scoped_lock<boost::interprocess::named_recursive_mutex>
        channelLock{*channelMutex};
    bool isUpdated = false;
    for (uint8_t chNum = 0; chNum < maxIpmiChannels; chNum++)
    {
        if (getChannelSessionSupport(chNum) != EChannelSessSupported::none)
        {
            std::string intfPrivStr;
            try
            {
                std::string networkIntfObj =
                    std::string(networkIntfObjectBasePath) + "/" +
                    channelData[chNum].chName;
                DbusVariant variant;
                if (0 != getDbusProperty(networkIntfServiceName, networkIntfObj,
                                         networkChConfigIntfName,
                                         privilegePropertyString, variant))
                {
                    log<level::DEBUG>("Network interface does not exist",
                                      entry("INTERFACE=%s",
                                            channelData[chNum].chName.c_str()));
                    continue;
                }
                intfPrivStr = std::get<std::string>(variant);
            }
            catch (const std::bad_variant_access& e)
            {
                log<level::DEBUG>(
                    "exception: Network interface does not exist");
                continue;
            }
            catch (const sdbusplus::exception::SdBusError& e)
            {
                log<level::DEBUG>(
                    "exception: Network interface does not exist");
                continue;
            }

            uint8_t intfPriv =
                static_cast<uint8_t>(convertToPrivLimitIndex(intfPrivStr));
            if (channelData[chNum].chAccess.chNonVolatileData.privLimit !=
                intfPriv)
            {
                isUpdated = true;
                channelData[chNum].chAccess.chNonVolatileData.privLimit =
                    intfPriv;
                channelData[chNum].chAccess.chVolatileData.privLimit = intfPriv;
            }
        }
    }

    if (isUpdated)
    {
        // Write persistent data to file
        if (writeChannelPersistData() != 0)
        {
            log<level::DEBUG>("Failed to update the persistent data file");
            return -EIO;
        }
        // Write Volatile data to file
        if (writeChannelVolatileData() != 0)
        {
            log<level::DEBUG>("Failed to update the channel volatile data");
            return -EIO;
        }
    }

    return 0;
}

void ChannelConfig::initChannelPersistData()
{
    boost::interprocess::scoped_lock<boost::interprocess::named_recursive_mutex>
        channelLock{*channelMutex};

    /* Always read the channel config */
    if (loadChannelConfig() != 0)
    {
        log<level::ERR>("Failed to read channel config file");
        throw std::ios_base::failure("Failed to load channel configuration");
    }

    /* Populate the channel persist data */
    if (readChannelPersistData() != 0)
    {
        // Copy default NV data to RW location
        std::experimental::filesystem::copy_file(channelAccessDefaultFilename,
                                                 channelNvDataFilename);

        // Load the channel access NV data
        if (readChannelPersistData() != 0)
        {
            log<level::ERR>("Failed to read channel access NV data");
            throw std::ios_base::failure(
                "Failed to read channel access NV configuration");
        }
    }

    // First check the volatile data file
    // If not present, load the default values
    if (readChannelVolatileData() != 0)
    {
        // Copy default volatile data to temporary location
        // NV file(channelNvDataFilename) must have created by now.
        std::experimental::filesystem::copy_file(channelNvDataFilename,
                                                 channelVolatileDataFilename);

        // Load the channel access volatile data
        if (readChannelVolatileData() != 0)
        {
            log<level::ERR>("Failed to read channel access volatile data");
            throw std::ios_base::failure(
                "Failed to read channel access volatile configuration");
        }
    }

    // Synchronize the channel config(priv) with network channel
    // configuration(priv) over dbus
    if (syncNetworkChannelConfig() != 0)
    {
        log<level::ERR>(
            "Failed to synchronize data with network channel config over dbus");
        throw std::ios_base::failure(
            "Failed to synchronize data with network channel config over dbus");
    }

    log<level::DEBUG>("Successfully completed channel data initialization.");
    return;
}

} // namespace ipmi<|MERGE_RESOLUTION|>--- conflicted
+++ resolved
@@ -601,8 +601,6 @@
     }
     if (setFlag & setPrivLimit)
     {
-<<<<<<< HEAD
-=======
         // Send Update to network channel config interfaces over dbus
         std::string privStr = convertToPrivLimitString(chAccessData.privLimit);
         std::string networkIntfObj = std::string(networkIntfObjectBasePath) +
@@ -625,7 +623,6 @@
             return IPMI_CC_INVALID_FIELD_REQUEST;
         }
         signalFlag |= (1 << chNum);
->>>>>>> 4d22640a
         channelData[chNum].chAccess.chNonVolatileData.privLimit =
             chAccessData.privLimit;
     }
