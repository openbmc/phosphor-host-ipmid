/**
 * Copyright © 2018 Intel Corporation
 *
 * Licensed under the Apache License, Version 2.0 (the "License");
 * you may not use this file except in compliance with the License.
 * You may obtain a copy of the License at
 *
 *     http://www.apache.org/licenses/LICENSE-2.0
 *
 * Unless required by applicable law or agreed to in writing, software
 * distributed under the License is distributed on an "AS IS" BASIS,
 * WITHOUT WARRANTIES OR CONDITIONS OF ANY KIND, either express or implied.
 * See the License for the specific language governing permissions and
 * limitations under the License.
 */
#pragma once

#include <array>
#include <ipmid/message/types.hpp>
#include <memory>
#include <optional>
#include <phosphor-logging/log.hpp>
#include <string_view>
#include <tuple>
#include <utility>
#include <variant>
#include <vector>

namespace ipmi
{

namespace message
{

namespace details
{

/**************************************
 * ipmi return type helpers
 **************************************/

template <typename NumericType, size_t byteIndex = 0>
void PackBytes(uint8_t* pointer, const NumericType& i)
{
    if constexpr (byteIndex < sizeof(NumericType))
    {
        *pointer = static_cast<uint8_t>(i >> (8 * byteIndex));
        PackBytes<NumericType, byteIndex + 1>(pointer + 1, i);
    }
}

template <typename NumericType, size_t byteIndex = 0>
void PackBytesUnaligned(Payload& p, const NumericType& i)
{
    if constexpr (byteIndex < sizeof(NumericType))
    {
        p.appendBits(CHAR_BIT, static_cast<uint8_t>(i >> (8 * byteIndex)));
        PackBytesUnaligned<NumericType, byteIndex + 1>(p, i);
    }
}

/** @struct PackSingle
 *  @brief Utility to pack a single C++ element into a Payload
 *
 *  User-defined types are expected to specialize this template in order to
 *  get their functionality.
 *
 *  @tparam S - Type of element to pack.
 */
template <typename T>
struct PackSingle
{
    /** @brief Do the operation to pack element.
     *
     *  @param[in] p - Payload to pack into.
     *  @param[out] t - The reference to pack item into.
     */
    static int op(Payload& p, const T& t)
    {
        static_assert(std::is_integral_v<T>,
                      "Attempt to pack a type that has no IPMI pack operation");
        // if not on a byte boundary, must pack values LSbit/LSByte first
        if (p.bitCount)
        {
            PackBytesUnaligned<T>(p, t);
        }
        else
        {
            // copy in bits to vector....
            p.raw.resize(p.raw.size() + sizeof(T));
            uint8_t* out = p.raw.data() + p.raw.size() - sizeof(T);
            PackBytes<T>(out, t);
        }
        return 0;
    }
};

/** @brief Specialization of PackSingle for std::tuple<T> */
template <typename... T>
struct PackSingle<std::tuple<T...>>
{
    static int op(Payload& p, const std::tuple<T...>& v)
    {
        return std::apply([&p](const T&... args) { return p.pack(args...); },
                          v);
    }
};

/** @brief Specialization of PackSingle for std::string
 *  represented as a UCSD-Pascal style string
 */
template <>
struct PackSingle<std::string>
{
    static int op(Payload& p, const std::string& t)
    {
        // check length first
        uint8_t len;
        if (t.length() > std::numeric_limits<decltype(len)>::max())
        {
            using namespace phosphor::logging;
            log<level::ERR>("long string truncated on IPMI message pack");
            return 1;
        }
        len = static_cast<uint8_t>(t.length());
        PackSingle<uint8_t>::op(p, len);
        p.append(t.c_str(), t.c_str() + t.length());
        return 0;
    }
};

/** @brief Specialization of PackSingle for fixed_uint_t types
 */
template <unsigned N>
struct PackSingle<fixed_uint_t<N>>
{
    static int op(Payload& p, const fixed_uint_t<N>& t)
    {
        size_t count = N;
        static_assert(N <= (details::bitStreamSize - CHAR_BIT));
        uint64_t bits = t;
        while (count > 0)
        {
            size_t appendCount = std::min(count, static_cast<size_t>(CHAR_BIT));
            p.appendBits(appendCount, static_cast<uint8_t>(bits));
            bits >>= CHAR_BIT;
            count -= appendCount;
        }
        return 0;
    }
};

/** @brief Specialization of PackSingle for bool. */
template <>
struct PackSingle<bool>
{
    static int op(Payload& p, const bool& b)
    {
        p.appendBits(1, b);
        return 0;
    }
};

/** @brief Specialization of PackSingle for std::bitset<N> */
template <size_t N>
struct PackSingle<std::bitset<N>>
{
    static int op(Payload& p, const std::bitset<N>& t)
    {
        size_t count = N;
        static_assert(N <= (details::bitStreamSize - CHAR_BIT));
        unsigned long long bits = t.to_ullong();
        while (count > 0)
        {
            size_t appendCount = std::min(count, size_t(CHAR_BIT));
            p.appendBits(appendCount, static_cast<uint8_t>(bits));
            bits >>= CHAR_BIT;
            count -= appendCount;
        }
        return 0;
    }
};

/** @brief Specialization of PackSingle for std::optional<T> */
template <typename T>
struct PackSingle<std::optional<T>>
{
    static int op(Payload& p, const std::optional<T>& t)
    {
        int ret = 0;
        if (t)
        {
            ret = PackSingle<T>::op(p, *t);
        }
        return ret;
    }
};

/** @brief Specialization of PackSingle for std::array<T, N> */
template <typename T, size_t N>
struct PackSingle<std::array<T, N>>
{
    static int op(Payload& p, const std::array<T, N>& t)
    {
        int ret = 0;
        for (const auto& v : t)
        {
            int ret = PackSingle<T>::op(p, v);
            if (ret)
            {
                break;
            }
        }
        return ret;
    }
};

/** @brief Specialization of PackSingle for std::vector<T> */
template <typename T>
struct PackSingle<std::vector<T>>
{
    static int op(Payload& p, const std::vector<T>& t)
    {
        int ret = 0;
        for (const auto& v : t)
        {
            int ret = PackSingle<T>::op(p, v);
            if (ret)
            {
                break;
            }
        }
        return ret;
    }
};

/** @brief Specialization of PackSingle for std::vector<uint8_t> */
template <>
struct PackSingle<std::vector<uint8_t>>
{
    static int op(Payload& p, const std::vector<uint8_t>& t)
    {
        if (p.bitCount != 0)
        {
            return 1;
        }
        p.raw.reserve(p.raw.size() + t.size());
        p.raw.insert(p.raw.end(), t.begin(), t.end());
        return 0;
    }
};

/** @brief Specialization of PackSingle for std::string_view */
template <>
struct PackSingle<std::string_view>
{
    static int op(Payload& p, const std::string_view& t)
    {
        if (p.bitCount != 0)
        {
            return 1;
        }
        p.raw.reserve(p.raw.size() + t.size());
        p.raw.insert(p.raw.end(), t.begin(), t.end());
        return 0;
    }
};

/** @brief Specialization of PackSingle for std::string_view */
template <>
struct PackSingle<std::string_view>
{
    static int op(Payload& p, const std::string_view& t)
    {
        p.raw.reserve(p.raw.size() + t.size());
        p.raw.insert(p.raw.end(), t.begin(), t.end());
        return 0;
    }
};

/** @brief Specialization of PackSingle for std::variant<T, N> */
template <typename... T>
struct PackSingle<std::variant<T...>>
{
    static int op(Payload& p, const std::variant<T...>& v)
    {
        return std::visit(
            [&p](const auto& arg) {
                return PackSingle<std::decay_t<decltype(arg)>>::op(p, arg);
            },
            v);
    }
};

/** @brief Specialization of PackSingle for Payload */
template <>
struct PackSingle<Payload>
{
    static int op(Payload& p, const Payload& t)
    {
<<<<<<< HEAD
        if (p.bitCount != 0 || t.bitCount != 0)
        {
            return 1;
        }
=======
>>>>>>> 154c1dd1
        p.raw.reserve(p.raw.size() + t.raw.size());
        p.raw.insert(p.raw.end(), t.raw.begin(), t.raw.end());
        return 0;
    }
};

} // namespace details

} // namespace message

} // namespace ipmi<|MERGE_RESOLUTION|>--- conflicted
+++ resolved
@@ -298,13 +298,10 @@
 {
     static int op(Payload& p, const Payload& t)
     {
-<<<<<<< HEAD
         if (p.bitCount != 0 || t.bitCount != 0)
         {
             return 1;
         }
-=======
->>>>>>> 154c1dd1
         p.raw.reserve(p.raw.size() + t.raw.size());
         p.raw.insert(p.raw.end(), t.raw.begin(), t.raw.end());
         return 0;
